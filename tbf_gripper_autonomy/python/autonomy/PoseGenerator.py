--- conflicted
+++ resolved
@@ -52,12 +52,7 @@
 
 import matplotlib
 
-<<<<<<< HEAD
-matplotlib.use('Qt5Cairo')
-=======
-
-matplotlib.use(u'Qt5Agg')
->>>>>>> b7d1e3d6
+matplotlib.use('Qt5Agg')
 from pylab import *
 import matplotlib.pyplot as plt
 import pandas as pd
